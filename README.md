[![Quality Gate Status](https://sonarcloud.io/api/project_badges/measure?project=embedded-pro_embedded-dsp-control&metric=alert_status)](https://sonarcloud.io/summary/new_code?id=embedded-pro_embedded-dsp-control)

# Digital Signal Processing and Control Algorithms Library

## Overview

This library provides a comprehensive collection of digital signal processing (DSP) and control algorithms designed for robust and efficient signal analysis, manipulation, and system control. Developed to address complex technical challenges, the library offers a flexible and extensible framework for engineers, researchers, and developers working in signal processing, control systems, and related domains.

## Key Features

- **Advanced Signal Processing Techniques**: Comprehensive algorithms for signal analysis, filtering, transformation, and reconstruction
- **Sophisticated Control Algorithms**: Diverse range of control strategies including linear, non-linear, adaptive, and predictive control methods
- **Integrated DSP and Control Design**: Seamless integration of signal processing and control system approaches
- **High Performance**: Optimized implementations focusing on computational efficiency and numerical precision
- **Cross-Platform Compatibility**: Designed to work seamlessly across different computing environments

## Use Cases

This library is ideal for applications in:
- Robotics and autonomous systems
- Industrial process control
- Telecommunications
- Audio and video processing
- Scientific instrumentation
- Adaptive signal filtering
- Control system design and simulation
- Research and academic projects

## Getting Started

Refer to the documentation and example scripts to quickly integrate and utilize the library's signal processing and control algorithms in your projects.

## Theory and How to use

- [PID](doc/controllers/Pid.md)
- [Fast Fourier Transform](doc/analysis/FastFourierTransform.md)
- [Power Density Spectrum](doc/analysis/PowerDensitySpectrum.md)
<<<<<<< HEAD
- [Short Time Fourier Transform](doc/analysis/ShortTimeFourierTransform.md)
=======
- [Discrete Cosine Transform](doc/analysis/DiscreteCosineTransform.md)
>>>>>>> 35b6a70a
- [Windowing](doc/windowing/window.md)
- [Kalman Filter](doc/filters/active/KalmanFilter.md)
- [Linear Regression](doc/estimators/LinearRegression.md)
- [Yule-Walker (for AR and MA models)](doc/estimators/YuleWalker.md)
- [Levinson-Durbin (Ax + B = 0 matrix solver)](doc/solvers/LevinsonDurbin.md)

## Contributing

Contributions, issues, and feature requests are welcome. Please check the contributing guidelines before submitting pull requests.

## License

[Specify your license here - e.g., MIT, Apache 2.0]
<|MERGE_RESOLUTION|>--- conflicted
+++ resolved
@@ -1,55 +1,52 @@
-[![Quality Gate Status](https://sonarcloud.io/api/project_badges/measure?project=embedded-pro_embedded-dsp-control&metric=alert_status)](https://sonarcloud.io/summary/new_code?id=embedded-pro_embedded-dsp-control)
-
-# Digital Signal Processing and Control Algorithms Library
-
-## Overview
-
-This library provides a comprehensive collection of digital signal processing (DSP) and control algorithms designed for robust and efficient signal analysis, manipulation, and system control. Developed to address complex technical challenges, the library offers a flexible and extensible framework for engineers, researchers, and developers working in signal processing, control systems, and related domains.
-
-## Key Features
-
-- **Advanced Signal Processing Techniques**: Comprehensive algorithms for signal analysis, filtering, transformation, and reconstruction
-- **Sophisticated Control Algorithms**: Diverse range of control strategies including linear, non-linear, adaptive, and predictive control methods
-- **Integrated DSP and Control Design**: Seamless integration of signal processing and control system approaches
-- **High Performance**: Optimized implementations focusing on computational efficiency and numerical precision
-- **Cross-Platform Compatibility**: Designed to work seamlessly across different computing environments
-
-## Use Cases
-
-This library is ideal for applications in:
-- Robotics and autonomous systems
-- Industrial process control
-- Telecommunications
-- Audio and video processing
-- Scientific instrumentation
-- Adaptive signal filtering
-- Control system design and simulation
-- Research and academic projects
-
-## Getting Started
-
-Refer to the documentation and example scripts to quickly integrate and utilize the library's signal processing and control algorithms in your projects.
-
-## Theory and How to use
-
-- [PID](doc/controllers/Pid.md)
-- [Fast Fourier Transform](doc/analysis/FastFourierTransform.md)
-- [Power Density Spectrum](doc/analysis/PowerDensitySpectrum.md)
-<<<<<<< HEAD
-- [Short Time Fourier Transform](doc/analysis/ShortTimeFourierTransform.md)
-=======
-- [Discrete Cosine Transform](doc/analysis/DiscreteCosineTransform.md)
->>>>>>> 35b6a70a
-- [Windowing](doc/windowing/window.md)
-- [Kalman Filter](doc/filters/active/KalmanFilter.md)
-- [Linear Regression](doc/estimators/LinearRegression.md)
-- [Yule-Walker (for AR and MA models)](doc/estimators/YuleWalker.md)
-- [Levinson-Durbin (Ax + B = 0 matrix solver)](doc/solvers/LevinsonDurbin.md)
-
-## Contributing
-
-Contributions, issues, and feature requests are welcome. Please check the contributing guidelines before submitting pull requests.
-
-## License
-
-[Specify your license here - e.g., MIT, Apache 2.0]
+[![Quality Gate Status](https://sonarcloud.io/api/project_badges/measure?project=embedded-pro_embedded-dsp-control&metric=alert_status)](https://sonarcloud.io/summary/new_code?id=embedded-pro_embedded-dsp-control)
+
+# Digital Signal Processing and Control Algorithms Library
+
+## Overview
+
+This library provides a comprehensive collection of digital signal processing (DSP) and control algorithms designed for robust and efficient signal analysis, manipulation, and system control. Developed to address complex technical challenges, the library offers a flexible and extensible framework for engineers, researchers, and developers working in signal processing, control systems, and related domains.
+
+## Key Features
+
+- **Advanced Signal Processing Techniques**: Comprehensive algorithms for signal analysis, filtering, transformation, and reconstruction
+- **Sophisticated Control Algorithms**: Diverse range of control strategies including linear, non-linear, adaptive, and predictive control methods
+- **Integrated DSP and Control Design**: Seamless integration of signal processing and control system approaches
+- **High Performance**: Optimized implementations focusing on computational efficiency and numerical precision
+- **Cross-Platform Compatibility**: Designed to work seamlessly across different computing environments
+
+## Use Cases
+
+This library is ideal for applications in:
+- Robotics and autonomous systems
+- Industrial process control
+- Telecommunications
+- Audio and video processing
+- Scientific instrumentation
+- Adaptive signal filtering
+- Control system design and simulation
+- Research and academic projects
+
+## Getting Started
+
+Refer to the documentation and example scripts to quickly integrate and utilize the library's signal processing and control algorithms in your projects.
+
+## Theory and How to use
+
+- [PID](doc/controllers/Pid.md)
+- [Fast Fourier Transform](doc/analysis/FastFourierTransform.md)
+- [Power Density Spectrum](doc/analysis/PowerDensitySpectrum.md)
+- [Short Time Fourier Transform](doc/analysis/ShortTimeFourierTransform.md)
+- [Discrete Cosine Transform](doc/analysis/DiscreteCosineTransform.md)
+- [Windowing](doc/windowing/window.md)
+- [Kalman Filter](doc/filters/active/KalmanFilter.md)
+- [Linear Regression](doc/estimators/LinearRegression.md)
+- [Yule-Walker (for AR and MA models)](doc/estimators/YuleWalker.md)
+- [Levinson-Durbin (Ax + B = 0 matrix solver)](doc/solvers/LevinsonDurbin.md)
+
+## Contributing
+
+Contributions, issues, and feature requests are welcome. Please check the contributing guidelines before submitting pull requests.
+
+## License
+
+[Specify your license here - e.g., MIT, Apache 2.0]