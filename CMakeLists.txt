cmake_minimum_required(VERSION 3.24)

if (CMAKE_SOURCE_DIR STREQUAL CMAKE_CURRENT_SOURCE_DIR)
    set(NUMERICAL_TOOLBOX_STANDALONE On)
endif()

option(CMAKE_COMPILE_WARNING_AS_ERROR "Enable warnings-as-error" On)
option(NUMERICAL_TOOLBOX_INCLUDE_DEFAULT_INIT "Include default initialization code; turn off when providing custom initialization" On)
option(NUMERICAL_TOOLBOX_BUILD_EXAMPLES "Enable build of the examples" Off)
option(NUMERICAL_TOOLBOX_BUILD_TESTS "Enable build of the examples" Off)

if (NUMERICAL_TOOLBOX_BUILD_TESTS)
    # CTest cannot be included before the first project() statement, but Embedded Infastructure
    # Library needs to see that test utilities need to be built.
    set(BUILD_TESTING On)
endif()

add_definitions(-DEMIL_ENABLE_TRACING=1)

if (NUMERICAL_TOOLBOX_STANDALONE)
    include(FetchContent)

    FetchContent_Declare(
        emil
        GIT_REPOSITORY https://github.com/embedded-pro/embedded-infra-lib.git
        GIT_TAG        3a172983dcfe206c6d4c7109175022597966dbdd # Unreleased
    )

    FetchContent_MakeAvailable(emil)
endif()

project(control_toolbox LANGUAGES C CXX ASM VERSION 0.0.1) # x-release-please-version

set(CMAKE_CXX_STANDARD 17)
set(CMAKE_CXX_STANDARD_REQUIRED On)

if (NUMERICAL_TOOLBOX_STANDALONE)
    FetchContent_Declare(
        sciplot
        GIT_REPOSITORY          https://github.com/sciplot/sciplot.git
        GIT_TAG                 v0.2.2
        GIT_SHALLOW             TRUE
        GIT_SUBMODULES_RECURSE  TRUE
    )
    
    FetchContent_GetProperties(sciplot)
    if(NOT sciplot_POPULATED)
        FetchContent_Populate(sciplot)
    endif()

    add_library(sciplot INTERFACE)
    target_include_directories(sciplot INTERFACE 
        ${sciplot_SOURCE_DIR}
        OPTIONS 
        -Wno-error           # Disable -Werror for sciplot headers
        -Wno-unused-variable # Disable specific warning
        -Wno-sign-compare    # Disable specific warning
    )
endif()

set_directory_properties(PROPERTY USE_FOLDERS ON)

# When building usb-host by itself do not exclude any targets from all
# Libraries will only be excluded from all when usb-host is a consumed as a dependency.
if (NUMERICAL_TOOLBOX_STANDALONE)
    set(NUMERICAL_TOOLBOX_EXCLUDE_FROM_ALL "")
else()
    set(NUMERICAL_TOOLBOX_EXCLUDE_FROM_ALL "EXCLUDE_FROM_ALL")
endif()

if (NUMERICAL_TOOLBOX_BUILD_TESTS)
    include(CTest)
    emil_enable_testing()
endif()

add_subdirectory(examples)
<<<<<<< HEAD
add_subdirectory(filters)
add_subdirectory(math)
add_subdirectory(optimizers)
add_subdirectory(solvers)
add_subdirectory(windowing)

emil_clangformat_directories(analysis DIRECTORIES .)
emil_clangformat_directories(controllers DIRECTORIES .)
=======
add_subdirectory(numerical)

>>>>>>> a96d653c
emil_clangformat_directories(examples DIRECTORIES .)
emil_clangformat_directories(toolbox DIRECTORIES .)

if (NUMERICAL_TOOLBOX_STANDALONE)
    emil_folderize_all_targets()
endif()
<|MERGE_RESOLUTION|>--- conflicted
+++ resolved
@@ -1,95 +1,84 @@
-cmake_minimum_required(VERSION 3.24)
-
-if (CMAKE_SOURCE_DIR STREQUAL CMAKE_CURRENT_SOURCE_DIR)
-    set(NUMERICAL_TOOLBOX_STANDALONE On)
-endif()
-
-option(CMAKE_COMPILE_WARNING_AS_ERROR "Enable warnings-as-error" On)
-option(NUMERICAL_TOOLBOX_INCLUDE_DEFAULT_INIT "Include default initialization code; turn off when providing custom initialization" On)
-option(NUMERICAL_TOOLBOX_BUILD_EXAMPLES "Enable build of the examples" Off)
-option(NUMERICAL_TOOLBOX_BUILD_TESTS "Enable build of the examples" Off)
-
-if (NUMERICAL_TOOLBOX_BUILD_TESTS)
-    # CTest cannot be included before the first project() statement, but Embedded Infastructure
-    # Library needs to see that test utilities need to be built.
-    set(BUILD_TESTING On)
-endif()
-
-add_definitions(-DEMIL_ENABLE_TRACING=1)
-
-if (NUMERICAL_TOOLBOX_STANDALONE)
-    include(FetchContent)
-
-    FetchContent_Declare(
-        emil
-        GIT_REPOSITORY https://github.com/embedded-pro/embedded-infra-lib.git
-        GIT_TAG        3a172983dcfe206c6d4c7109175022597966dbdd # Unreleased
-    )
-
-    FetchContent_MakeAvailable(emil)
-endif()
-
-project(control_toolbox LANGUAGES C CXX ASM VERSION 0.0.1) # x-release-please-version
-
-set(CMAKE_CXX_STANDARD 17)
-set(CMAKE_CXX_STANDARD_REQUIRED On)
-
-if (NUMERICAL_TOOLBOX_STANDALONE)
-    FetchContent_Declare(
-        sciplot
-        GIT_REPOSITORY          https://github.com/sciplot/sciplot.git
-        GIT_TAG                 v0.2.2
-        GIT_SHALLOW             TRUE
-        GIT_SUBMODULES_RECURSE  TRUE
-    )
-    
-    FetchContent_GetProperties(sciplot)
-    if(NOT sciplot_POPULATED)
-        FetchContent_Populate(sciplot)
-    endif()
-
-    add_library(sciplot INTERFACE)
-    target_include_directories(sciplot INTERFACE 
-        ${sciplot_SOURCE_DIR}
-        OPTIONS 
-        -Wno-error           # Disable -Werror for sciplot headers
-        -Wno-unused-variable # Disable specific warning
-        -Wno-sign-compare    # Disable specific warning
-    )
-endif()
-
-set_directory_properties(PROPERTY USE_FOLDERS ON)
-
-# When building usb-host by itself do not exclude any targets from all
-# Libraries will only be excluded from all when usb-host is a consumed as a dependency.
-if (NUMERICAL_TOOLBOX_STANDALONE)
-    set(NUMERICAL_TOOLBOX_EXCLUDE_FROM_ALL "")
-else()
-    set(NUMERICAL_TOOLBOX_EXCLUDE_FROM_ALL "EXCLUDE_FROM_ALL")
-endif()
-
-if (NUMERICAL_TOOLBOX_BUILD_TESTS)
-    include(CTest)
-    emil_enable_testing()
-endif()
-
-add_subdirectory(examples)
-<<<<<<< HEAD
-add_subdirectory(filters)
-add_subdirectory(math)
-add_subdirectory(optimizers)
-add_subdirectory(solvers)
-add_subdirectory(windowing)
-
-emil_clangformat_directories(analysis DIRECTORIES .)
-emil_clangformat_directories(controllers DIRECTORIES .)
-=======
-add_subdirectory(numerical)
-
->>>>>>> a96d653c
-emil_clangformat_directories(examples DIRECTORIES .)
-emil_clangformat_directories(toolbox DIRECTORIES .)
-
-if (NUMERICAL_TOOLBOX_STANDALONE)
-    emil_folderize_all_targets()
-endif()
+cmake_minimum_required(VERSION 3.24)
+
+if (CMAKE_SOURCE_DIR STREQUAL CMAKE_CURRENT_SOURCE_DIR)
+    set(NUMERICAL_TOOLBOX_STANDALONE On)
+endif()
+
+option(CMAKE_COMPILE_WARNING_AS_ERROR "Enable warnings-as-error" On)
+option(NUMERICAL_TOOLBOX_INCLUDE_DEFAULT_INIT "Include default initialization code; turn off when providing custom initialization" On)
+option(NUMERICAL_TOOLBOX_BUILD_EXAMPLES "Enable build of the examples" Off)
+option(NUMERICAL_TOOLBOX_BUILD_TESTS "Enable build of the tests" Off)
+
+if (NUMERICAL_TOOLBOX_BUILD_TESTS)
+    # CTest cannot be included before the first project() statement, but Embedded Infastructure
+    # Library needs to see that test utilities need to be built.
+    set(BUILD_TESTING On)
+endif()
+
+add_definitions(-DEMIL_ENABLE_TRACING=1)
+
+if (NUMERICAL_TOOLBOX_STANDALONE)
+    include(FetchContent)
+
+    FetchContent_Declare(
+        emil
+        GIT_REPOSITORY https://github.com/embedded-pro/embedded-infra-lib.git
+        GIT_TAG        3a172983dcfe206c6d4c7109175022597966dbdd # Unreleased
+    )
+
+    FetchContent_MakeAvailable(emil)
+endif()
+
+project(control_toolbox LANGUAGES C CXX ASM VERSION 0.0.1) # x-release-please-version
+
+set(CMAKE_CXX_STANDARD 17)
+set(CMAKE_CXX_STANDARD_REQUIRED On)
+
+if (NUMERICAL_TOOLBOX_STANDALONE)
+    FetchContent_Declare(
+        sciplot
+        GIT_REPOSITORY          https://github.com/sciplot/sciplot.git
+        GIT_TAG                 v0.2.2
+        GIT_SHALLOW             TRUE
+        GIT_SUBMODULES_RECURSE  TRUE
+    )
+    
+    FetchContent_GetProperties(sciplot)
+    if(NOT sciplot_POPULATED)
+        FetchContent_Populate(sciplot)
+    endif()
+
+    add_library(sciplot INTERFACE)
+    target_include_directories(sciplot INTERFACE 
+        ${sciplot_SOURCE_DIR}
+        OPTIONS 
+        -Wno-error           # Disable -Werror for sciplot headers
+        -Wno-unused-variable # Disable specific warning
+        -Wno-sign-compare    # Disable specific warning
+    )
+endif()
+
+set_directory_properties(PROPERTY USE_FOLDERS ON)
+
+# When building usb-host by itself do not exclude any targets from all
+# Libraries will only be excluded from all when usb-host is a consumed as a dependency.
+if (NUMERICAL_TOOLBOX_STANDALONE)
+    set(NUMERICAL_TOOLBOX_EXCLUDE_FROM_ALL "")
+else()
+    set(NUMERICAL_TOOLBOX_EXCLUDE_FROM_ALL "EXCLUDE_FROM_ALL")
+endif()
+
+if (NUMERICAL_TOOLBOX_BUILD_TESTS)
+    include(CTest)
+    emil_enable_testing()
+endif()
+
+add_subdirectory(examples)
+add_subdirectory(numerical)
+
+emil_clangformat_directories(examples DIRECTORIES .)
+emil_clangformat_directories(numerical DIRECTORIES .)
+
+if (NUMERICAL_TOOLBOX_STANDALONE)
+    emil_folderize_all_targets()
+endif()